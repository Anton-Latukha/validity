--- conflicted
+++ resolved
@@ -2,7 +2,12 @@
 
 ## [Unreleased]
 
-<<<<<<< HEAD
+## [0.4.1.0] - 2019-03-06
+
+### Added
+
+* 'GenUnchecked' and 'GenValid' for 'ShortByteString'
+
 ## [0.4.0.0] - 2019-03-06
 
 ### Added
@@ -13,13 +18,6 @@
 ### Changed
 
 * The 'genUnchecked' instance of 'Strict.ByteString' and 'Lazy.ByteString' now `error` instead of generating values that segfault.
-=======
-## [0.3.1.0] - 2019-02-28
-
-### Added
-
-* 'GenUnchecked' and 'GenValid' for 'ShortByteString'
->>>>>>> b18ffa17
 
 ## [0.3.0.2] - 2019-02-28
 
