name: genvalidity-bytestring
<<<<<<< HEAD
version: '0.4.0.0'
=======
version: '0.3.1.0'
>>>>>>> b18ffa17
synopsis: GenValidity support for ByteString
description: Please see README.md
category: Testing
author: Tom Sydney Kerckhove
maintainer:
- syd.kerckhove@gmail.com
- nick.van.den.broeck666@gmail.com
copyright: ! 'Copyright: (c) 2016-2018 Tom Sydney Kerckhove'
license: MIT
github: NorfairKing/validity
dependencies:
- bytestring
- QuickCheck

library:
  source-dirs: src
  exposed-modules:
  - Data.GenValidity.ByteString
  dependencies:
  - base >=4.7 && <5
  - validity >=0.5
  - validity-bytestring >=0.4
  - genvalidity >=0.5

tests:
  genvalidity-bytestring-test:
    main: Spec.hs
    source-dirs: test
    ghc-options:
    - -threaded
    - -rtsopts
    - -with-rtsopts=-N
    - -Wall
    - -fno-warn-name-shadowing
    dependencies:
    - base
    - deepseq
    - validity >= 0.9
    - genvalidity >= 0.7
    - genvalidity-bytestring
    - genvalidity-hspec
    - hspec<|MERGE_RESOLUTION|>--- conflicted
+++ resolved
@@ -1,9 +1,5 @@
 name: genvalidity-bytestring
-<<<<<<< HEAD
-version: '0.4.0.0'
-=======
-version: '0.3.1.0'
->>>>>>> b18ffa17
+version: '0.4.1.0'
 synopsis: GenValidity support for ByteString
 description: Please see README.md
 category: Testing
