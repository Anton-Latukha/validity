--- conflicted
+++ resolved
@@ -1,9 +1,5 @@
 name:                genvalidity
-<<<<<<< HEAD
-version:             0.1.0.1
-=======
-version:             0.2.0.0
->>>>>>> 00655053
+version:             0.2.0.1
 synopsis:            Testing utilities for the validity library
 description:         Please see README.md
 homepage:            https://github.com/NorfairKing/validity#readme
